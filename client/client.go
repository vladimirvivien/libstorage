package client

import (
	"fmt"

	"github.com/akutz/gofig"
	"github.com/akutz/gotil"

	apiclient "github.com/emccode/libstorage/api/client"
	"github.com/emccode/libstorage/api/types"
	apihttp "github.com/emccode/libstorage/api/types/http"
)

var (
	libstorHome = fmt.Sprintf("%s/.libstorage", gotil.HomeDir())
)

// Client is the libStorage client.
type Client interface {

	// Services returns a map of the configured Services.
	Services() (apihttp.ServicesMap, error)

	// ServiceInspect returns information about a service.
	ServiceInspect(name string) (*types.ServiceInfo, error)

	// Volumes returns all volumes for all configured services.
	Volumes(attachments bool) (apihttp.ServiceVolumeMap, error)

	// VolumeInspect gets information about a single volume.
	VolumeInspect(
		service, volumeID string, attachments bool) (*types.Volume, error)

	// VolumeCreate creates a single volume.
	VolumeCreate(
		service string, request *apihttp.VolumeCreateRequest) (*types.Volume, error)

	// VolumeRemove removes a single volume.
	VolumeRemove(
		service, volumeID string) error

}

type client struct {
	config gofig.Config
	apicli apiclient.Client
}

// New returns a new Client.
func New(config gofig.Config) (Client, error) {
	if config == nil {
		if cfg, err := getNewConfig(); err != nil {
			return nil, err
		} else {
			config = cfg
		}
	}
	apicli, err := apiclient.Dial(nil, config)
	if err != nil {
		return nil, err
	}
	return &client{config: config, apicli: apicli}, nil
}

func (c *client) Services() (apihttp.ServicesMap, error) {
	return c.apicli.Services()
}

func (c *client) ServiceInspect(service string) (*types.ServiceInfo, error) {
	return c.apicli.ServiceInspect(service)
}

func (c *client) Volumes(
	attachments bool) (apihttp.ServiceVolumeMap, error) {
	return c.apicli.Volumes()
}

func (c *client) VolumeInspect(
	service, volumeID string, attachments bool) (*types.Volume, error) {
	return c.apicli.VolumeInspect(service, volumeID, attachments)
}

<<<<<<< HEAD
func getNewConfig() (gofig.Config, error) {
	cfp := fmt.Sprintf("%s/config.yaml", libstorHome)
	if !gotil.FileExists(cfp) {
		cfp = fmt.Sprintf("%s/config.yml", libstorHome)
		if !gotil.FileExists(cfp) {
			return gofig.New(), nil
		}
	}
	config := gofig.New()
	if err := config.ReadConfigFile(cfp); err != nil {
		return nil, err
	}
	return config, nil
=======
func (c *client) VolumeCreate(
	service string, request *apihttp.VolumeCreateRequest) (*types.Volume, error) {
	return c.apicli.VolumeCreate(service, request)
}

func (c *client) VolumeRemove(
	service, volumeID string) (error) {
	return c.apicli.VolumeRemove(service, volumeID)
>>>>>>> 3b2fe6ac
}<|MERGE_RESOLUTION|>--- conflicted
+++ resolved
@@ -38,7 +38,6 @@
 	// VolumeRemove removes a single volume.
 	VolumeRemove(
 		service, volumeID string) error
-
 }
 
 type client struct {
@@ -80,7 +79,16 @@
 	return c.apicli.VolumeInspect(service, volumeID, attachments)
 }
 
-<<<<<<< HEAD
+func (c *client) VolumeCreate(
+	service string, request *apihttp.VolumeCreateRequest) (*types.Volume, error) {
+	return c.apicli.VolumeCreate(service, request)
+}
+
+func (c *client) VolumeRemove(
+	service, volumeID string) error {
+	return c.apicli.VolumeRemove(service, volumeID)
+}
+
 func getNewConfig() (gofig.Config, error) {
 	cfp := fmt.Sprintf("%s/config.yaml", libstorHome)
 	if !gotil.FileExists(cfp) {
@@ -94,14 +102,4 @@
 		return nil, err
 	}
 	return config, nil
-=======
-func (c *client) VolumeCreate(
-	service string, request *apihttp.VolumeCreateRequest) (*types.Volume, error) {
-	return c.apicli.VolumeCreate(service, request)
-}
-
-func (c *client) VolumeRemove(
-	service, volumeID string) (error) {
-	return c.apicli.VolumeRemove(service, volumeID)
->>>>>>> 3b2fe6ac
 }